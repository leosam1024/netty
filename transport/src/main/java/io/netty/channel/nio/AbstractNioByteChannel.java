--- conflicted
+++ resolved
@@ -125,11 +125,7 @@
                 RecvByteBufAllocator.Handle allocHandle) {
             if (byteBuf != null) {
                 if (byteBuf.isReadable()) {
-<<<<<<< HEAD
                     // TODO  细节
-=======
-                    // TODO 细节
->>>>>>> 1c7dfb76
                     readPending = false;
                     // 触发 Channel read 事件到 pipeline 中。
                     pipeline.fireChannelRead(byteBuf);
@@ -144,11 +140,7 @@
             pipeline.fireChannelReadComplete();
             // 触发 exceptionCaught 事件到 pipeline 中。
             pipeline.fireExceptionCaught(cause);
-<<<<<<< HEAD
-            // // TODO  细节
-=======
             // TODO 细节
->>>>>>> 1c7dfb76
             if (close || cause instanceof IOException) {
                 closeOnRead(pipeline);
             }
@@ -200,11 +192,7 @@
 
                     // 读取消息数量 + localRead
                     allocHandle.incMessagesRead(1);
-<<<<<<< HEAD
-                    // TODO  readPending
-=======
                     // TODO readPending
->>>>>>> 1c7dfb76
                     readPending = false;
                     // 触发 Channel read 事件到 pipeline 中。 TODO
                     pipeline.fireChannelRead(byteBuf);
@@ -217,22 +205,14 @@
                 // 触发 Channel readComplete 事件到 pipeline 中。
                 pipeline.fireChannelReadComplete();
 
-<<<<<<< HEAD
-                // TODO  细节
-=======
                 // TODO 细节
->>>>>>> 1c7dfb76
                 if (close) {
                     closeOnRead(pipeline);
                 }
             } catch (Throwable t) {
                 handleReadException(pipeline, byteBuf, t, close, allocHandle);
             } finally {
-<<<<<<< HEAD
-                // TODO  readPending
-=======
                 // TODO readPending
->>>>>>> 1c7dfb76
                 // Check if there is a readPending which was not processed yet.
                 // This could be for two reasons:
                 // * The user called Channel.read() or ChannelHandlerContext.read() in channelRead(...) method
