--- conflicted
+++ resolved
@@ -1045,11 +1045,7 @@
 
                 doWrite(outboundBuffer);
             } catch (Throwable t) {
-<<<<<<< HEAD
                 // TODO  细节
-=======
-                // TODO 细节
->>>>>>> 1c7dfb76
                 if (t instanceof IOException && config().isAutoClose()) {
                     /**
                      * Just call {@link #close(ChannelPromise, Throwable, boolean)} here which will take care of
